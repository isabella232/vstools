/****************************************************************************
**
** Copyright (C) 2016 The Qt Company Ltd.
** Contact: https://www.qt.io/licensing/
**
** This file is part of the Qt VS Tools.
**
** $QT_BEGIN_LICENSE:GPL-EXCEPT$
** Commercial License Usage
** Licensees holding valid commercial Qt licenses may use this file in
** accordance with the commercial license agreement provided with the
** Software or, alternatively, in accordance with the terms contained in
** a written agreement between you and The Qt Company. For licensing terms
** and conditions see https://www.qt.io/terms-conditions. For further
** information use the contact form at https://www.qt.io/contact-us.
**
** GNU General Public License Usage
** Alternatively, this file may be used under the terms of the GNU
** General Public License version 3 as published by the Free Software
** Foundation with exceptions as appearing in the file LICENSE.GPL3-EXCEPT
** included in the packaging of this file. Please review the following
** information to ensure the GNU General Public License requirements will
** be met: https://www.gnu.org/licenses/gpl-3.0.html.
**
** $QT_END_LICENSE$
**
****************************************************************************/

using System;
using System.ComponentModel;
using System.Globalization;
using System.Resources;

namespace QtVsTools
{
    [AttributeUsage(AttributeTargets.All)]
    internal sealed class SRDescriptionAttribute : DescriptionAttribute
    {

        private bool replaced;

        /// <summary>
        ///     Constructs a new sys description.
        /// </summary>
        /// <param name='description'>
        ///     description text.
        /// </param>
        public SRDescriptionAttribute(string description)
            : base(description)
        {
        }

        /// <summary>
        ///     Retrieves the description text.
        /// </summary>
        /// <returns>
        ///     description
        /// </returns>
        public override string Description
        {
            get
            {
                if (!replaced) {
                    replaced = true;
                    DescriptionValue = SR.GetString(base.Description);
                }
                return base.Description;
            }
        }
    }

    [AttributeUsage(AttributeTargets.All)]
    internal sealed class SRCategoryAttribute : CategoryAttribute
    {

        public SRCategoryAttribute(string category)
            : base(category)
        {
        }

        protected override string GetLocalizedString(string value)
        {
            return SR.GetString(value);
        }
    }

    internal sealed class SR
    {
        static SR loader;
        readonly ResourceManager resources;
        static readonly Object obj = new Object();

        internal const string OK = "OK";
        internal const string Cancel = "Cancel";
<<<<<<< HEAD
        internal const string QtVSIntegration = "QtVSIntegration";
        internal const string CannotOpenFile = "CannotOpenFile";
        internal const string NotExistingFile = "NotExistingFile";
        internal const string Add = "Add";
        internal const string Edit = "Edit";
        internal const string Remove = "Remove";
        internal const string Delete = "Delete";
        internal static CultureInfo appCultureInfo;
        internal static CultureInfo defaultCultureInfo;
=======

        internal static CultureInfo appCultureInfo = null;
        internal static CultureInfo defaultCultureInfo = null;
>>>>>>> 7acbad59

        internal SR()
        {
            defaultCultureInfo = CultureInfo.GetCultureInfo("en");
            appCultureInfo = CultureInfo.GetCultureInfo(Vsix.Instance.Dte.LocaleID);
            if (appCultureInfo.Name.StartsWith("en", StringComparison.Ordinal))
                appCultureInfo = null;
            resources = new ResourceManager("QtVsTools.Resources", GetType().Assembly);
        }

        private static SR GetLoader()
        {
            if (loader == null) {
                lock (obj) {
                    if (loader == null)
                        loader = new SR();
                }
            }
            return loader;
        }

        private static CultureInfo Culture
        {
            get { return appCultureInfo; }
        }

        public static string GetString(string name, params object[] args)
        {
            var res = GetString(name);
            if (args != null && args.Length > 0)
                return string.Format(res, args);
            return res;
        }

        public static string GetString(string name)
        {
            var sys = GetLoader();
            if (sys == null)
                return null;

            string result;
            try {
                result = sys.resources.GetString(name, SR.Culture);
            } catch (Exception) {
                result = sys.resources.GetString(name, defaultCultureInfo);
            }

            return result;
        }
    }
}<|MERGE_RESOLUTION|>--- conflicted
+++ resolved
@@ -92,21 +92,9 @@
 
         internal const string OK = "OK";
         internal const string Cancel = "Cancel";
-<<<<<<< HEAD
-        internal const string QtVSIntegration = "QtVSIntegration";
-        internal const string CannotOpenFile = "CannotOpenFile";
-        internal const string NotExistingFile = "NotExistingFile";
-        internal const string Add = "Add";
-        internal const string Edit = "Edit";
-        internal const string Remove = "Remove";
-        internal const string Delete = "Delete";
+
         internal static CultureInfo appCultureInfo;
         internal static CultureInfo defaultCultureInfo;
-=======
-
-        internal static CultureInfo appCultureInfo = null;
-        internal static CultureInfo defaultCultureInfo = null;
->>>>>>> 7acbad59
 
         internal SR()
         {
